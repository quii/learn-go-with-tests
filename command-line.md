# Command line and project structure

**[You can find all the code for this chapter here](https://github.com/quii/learn-go-with-tests/tree/main/command-line)**

Our product owner now wants to _pivot_ by introducing a second application - a command line application.

For now, it will just need to be able to record a player's win when the user types `Ruth wins`. The intention is to eventually be a tool for helping users play poker.

The product owner wants the database to be shared amongst the two applications so that the league updates according to wins recorded in the new application.

## A reminder of the code

We have an application with a `main.go` file that launches an HTTP server. The HTTP server won't be interesting to us for this exercise but the abstraction it uses will. It depends on a `PlayerStore`.

```go
type PlayerStore interface {
	GetPlayerScore(name string) int
	RecordWin(name string)
	GetLeague() League
}
```

In the previous chapter, we made a `FileSystemPlayerStore` which implements that interface. We should be able to re-use some of this for our new application.

## Some project refactoring first

Our project now needs to create two binaries, our existing web server and the command line app.

Before we get stuck into our new work we should structure our project to accommodate this.

So far all the code has lived in one folder, in a path looking like this

`$GOPATH/src/github.com/your-name/my-app`

In order for you to make an application in Go, you need a `main` function inside a `package main`. So far all of our "domain" code has lived inside `package main` and our `func main` can reference everything.

This was fine so far and it is good practice not to go over-the-top with package structure. If you take the time to look through the standard library you will see very little in the way of lots of folders and structure.

Thankfully it's pretty straightforward to add structure _when you need it_.

Inside the existing project create a `cmd` directory with a `webserver` directory inside that (e.g `mkdir -p cmd/webserver`).

Move the `main.go` inside there.

If you have `tree` installed you should run it and your structure should look like this

```
.
├── file_system_store.go
├── file_system_store_test.go
├── cmd
│   └── webserver
│       └── main.go
├── league.go
├── server.go
├── server_integration_test.go
├── server_test.go
├── tape.go
└── tape_test.go
```

We now effectively have a separation between our application and the library code but we now need to change some package names. Remember when you build a Go application its package _must_ be `main`.

Change all the other code to have a package called `poker`.

Finally, we need to import this package into `main.go` so we can use it to create our web server. Then we can use our library code by using `poker.FunctionName`.

The paths will be different on your computer, but it should be similar to this:

```go
//cmd/webserver/main.go
package main

import (
	"github.com/quii/learn-go-with-tests/command-line/v1"
	"log"
	"net/http"
	"os"
)

const dbFileName = "game.db.json"

func main() {
	db, err := os.OpenFile(dbFileName, os.O_RDWR|os.O_CREATE, 0666)

	if err != nil {
		log.Fatalf("problem opening %s %v", dbFileName, err)
	}

	store, err := poker.NewFileSystemPlayerStore(db)

	if err != nil {
		log.Fatalf("problem creating file system player store, %v ", err)
	}

	server := poker.NewPlayerServer(store)

	if err := http.ListenAndServe(":5000", server); err != nil {
		log.Fatalf("could not listen on port 5000 %v", err)
	}
}
```

The full path may seem a bit jarring, but this is how you can import _any_ publicly available library into your code.

By separating our domain code into a separate package and committing it to a public repo like GitHub any Go developer can write their own code which imports that package the features we've written available. The first time you try and run it will complain it is not existing but all you need to do is run `go get`.

In addition, users can view [the documentation at godoc.org](https://godoc.org/github.com/quii/learn-go-with-tests/command-line/v1).

### Final checks

- Inside the root run `go test` and check they're still passing
- Go inside our `cmd/webserver` and do `go run main.go`
  - Visit `http://localhost:5000/league` and you should see it's still working

### Walking skeleton

Before we get stuck into writing tests, let's add a new application that our project will build. Create another directory inside `cmd` called `cli` (command line interface) and add a `main.go` with the following

```go
//cmd/cli/main.go
package main

import "fmt"

func main() {
	fmt.Println("Let's play poker")
}
```

The first requirement we'll tackle is recording a win when the user types `{PlayerName} wins`.

## Write the test first

We know we need to make something called `CLI` which will allow us to `Play` poker. It'll need to read user input and then record wins to a `PlayerStore`.

Before we jump too far ahead though, let's just write a test to check it integrates with the `PlayerStore` how we'd like.

Inside `CLI_test.go` (in the root of the project, not inside `cmd`)

```go
//CLI_test.go
package poker

import "testing"

func TestCLI(t *testing.T) {
	playerStore := &StubPlayerStore{}
	cli := &CLI{playerStore}
	cli.PlayPoker()

	if len(playerStore.winCalls) != 1 {
		t.Fatal("expected a win call but didn't get any")
	}
}
```

- We can use our `StubPlayerStore` from other tests
- We pass in our dependency into our not yet existing `CLI` type
- Trigger the game by an unwritten `PlayPoker` method
- Check that a win is recorded

## Try to run the test

```
# github.com/quii/learn-go-with-tests/command-line/v2
./cli_test.go:25:10: undefined: CLI
```

## Write the minimal amount of code for the test to run and check the failing test output

At this point, you should be comfortable enough to create our new `CLI` struct with the respective field for our dependency and add a method.

You should end up with code like this

```go
//CLI.go
package poker

type CLI struct {
	playerStore PlayerStore
}

func (cli *CLI) PlayPoker() {}
```

Remember we're just trying to get the test running so we can check the test fails how we'd hope

```
--- FAIL: TestCLI (0.00s)
    cli_test.go:30: expected a win call but didn't get any
FAIL
```

## Write enough code to make it pass

```go
//CLI.go
func (cli *CLI) PlayPoker() {
	cli.playerStore.RecordWin("Cleo")
}
```

That should make it pass.

Next, we need to simulate reading from `Stdin` (the input from the user) so that we can record wins for specific players.

Let's extend our test to exercise this.

## Write the test first

```go
//CLI_test.go
func TestCLI(t *testing.T) {
	in := strings.NewReader("Chris wins\n")
	playerStore := &StubPlayerStore{}

	cli := &CLI{playerStore, in}
	cli.PlayPoker()

	if len(playerStore.winCalls) < 1 {
		t.Fatal("expected a win call but didn't get any")
	}

	got := playerStore.winCalls[0]
	want := "Chris"

	if got != want {
		t.Errorf("didn't record correct winner, got %q, want %q", got, want)
	}
}
```

`os.Stdin` is what we'll use in `main` to capture the user's input. It is a `*File` under the hood which means it implements `io.Reader` which as we know by now is a handy way of capturing text.

We create an `io.Reader` in our test using the handy `strings.NewReader`, filling it with what we expect the user to type.

## Try to run the test

`./CLI_test.go:12:32: too many values in struct initializer`

## Write the minimal amount of code for the test to run and check the failing test output

We need to add our new dependency into `CLI`.

```go
//CLI.go
type CLI struct {
	playerStore PlayerStore
	in          io.Reader
}
```

## Write enough code to make it pass

```
--- FAIL: TestCLI (0.00s)
    CLI_test.go:23: didn't record the correct winner, got 'Cleo', want 'Chris'
FAIL
```

Remember to do the strictly easiest thing first

```go
func (cli *CLI) PlayPoker() {
	cli.playerStore.RecordWin("Chris")
}
```

The test passes. We'll add another test to force us to write some real code next, but first, let's refactor.

## Refactor

In `server_test` we earlier did checks to see if wins are recorded as we have here. Let's DRY that assertion up into a helper

```go
<<<<<<< HEAD
func assertPlayerWin(t testing.TB, store *StubPlayerStore, winner string) {
=======
//server_test.go
func assertPlayerWin(t *testing.T, store *StubPlayerStore, winner string) {
>>>>>>> 5e8cd481
	t.Helper()

	if len(store.winCalls) != 1 {
		t.Fatalf("got %d calls to RecordWin want %d", len(store.winCalls), 1)
	}

	if store.winCalls[0] != winner {
		t.Errorf("did not store correct winner got %q want %q", store.winCalls[0], winner)
	}
}
```

Now replace the assertions in both `server_test.go` and `CLI_test.go`.

The test should now read like so

```go
//CLI_test.go
func TestCLI(t *testing.T) {
	in := strings.NewReader("Chris wins\n")
	playerStore := &StubPlayerStore{}

	cli := &CLI{playerStore, in}
	cli.PlayPoker()

	assertPlayerWin(t, playerStore, "Chris")
}
```

Now let's write _another_ test with different user input to force us into actually reading it.

## Write the test first

```go
//CLI_test.go
func TestCLI(t *testing.T) {

	t.Run("record chris win from user input", func(t *testing.T) {
		in := strings.NewReader("Chris wins\n")
		playerStore := &StubPlayerStore{}

		cli := &CLI{playerStore, in}
		cli.PlayPoker()

		assertPlayerWin(t, playerStore, "Chris")
	})

	t.Run("record cleo win from user input", func(t *testing.T) {
		in := strings.NewReader("Cleo wins\n")
		playerStore := &StubPlayerStore{}

		cli := &CLI{playerStore, in}
		cli.PlayPoker()

		assertPlayerWin(t, playerStore, "Cleo")
	})

}
```

## Try to run the test

```
=== RUN   TestCLI
--- FAIL: TestCLI (0.00s)
=== RUN   TestCLI/record_chris_win_from_user_input
    --- PASS: TestCLI/record_chris_win_from_user_input (0.00s)
=== RUN   TestCLI/record_cleo_win_from_user_input
    --- FAIL: TestCLI/record_cleo_win_from_user_input (0.00s)
        CLI_test.go:27: did not store correct winner got 'Chris' want 'Cleo'
FAIL
```

## Write enough code to make it pass

We'll use a [`bufio.Scanner`](https://golang.org/pkg/bufio/) to read the input from the `io.Reader`.

> Package bufio implements buffered I/O. It wraps an io.Reader or io.Writer object, creating another object (Reader or Writer) that also implements the interface but provides buffering and some help for textual I/O.

Update the code to the following

```go
//CLI.go
type CLI struct {
	playerStore PlayerStore
	in          io.Reader
}

func (cli *CLI) PlayPoker() {
	reader := bufio.NewScanner(cli.in)
	reader.Scan()
	cli.playerStore.RecordWin(extractWinner(reader.Text()))
}

func extractWinner(userInput string) string {
	return strings.Replace(userInput, " wins", "", 1)
}
```

The tests will now pass.

- `Scanner.Scan()` will read up to a newline.
- We then use `Scanner.Text()` to return the `string` the scanner read to.

Now that we have some passing tests, we should wire this up into `main`. Remember we should always strive to have fully-integrated working software as quickly as we can.

In `main.go` add the following and run it. (you may have to adjust the path of the second dependency to match what's on your computer)

```go
package main

import (
	"fmt"
	"github.com/quii/learn-go-with-tests/command-line/v3"
	"log"
	"os"
)

const dbFileName = "game.db.json"

func main() {
	fmt.Println("Let's play poker")
	fmt.Println("Type {Name} wins to record a win")

	db, err := os.OpenFile(dbFileName, os.O_RDWR|os.O_CREATE, 0666)

	if err != nil {
		log.Fatalf("problem opening %s %v", dbFileName, err)
	}

	store, err := poker.NewFileSystemPlayerStore(db)

	if err != nil {
		log.Fatalf("problem creating file system player store, %v ", err)
	}

	game := poker.CLI{store, os.Stdin}
	game.PlayPoker()
}
```

You should get an error

```
command-line/v3/cmd/cli/main.go:32:25: implicit assignment of unexported field 'playerStore' in poker.CLI literal
command-line/v3/cmd/cli/main.go:32:34: implicit assignment of unexported field 'in' in poker.CLI literal
```

What's happening here is because we are trying to assign to the fields `playerStore` and `in` in `CLI`. These are unexported (private) fields. We _could_ do this in our test code because our test is in the same package as `CLI` (`poker`). But our `main` is in package `main` so it does not have access.

This highlights the importance of _integrating your work_. We rightfully made the dependencies of our `CLI` private (because we don't want them exposed to users of `CLI`s) but haven't made a way for users to construct it.

Is there a way to have caught this problem earlier?

### `package mypackage_test`

In all other examples so far, when we make a test file we declare it as being in the same package that we are testing.

This is fine and it means on the odd occasion where we want to test something internal to the package we have access to the unexported types.

But given we have advocated for _not_ testing internal things _generally_, can Go help enforce that? What if we could test our code where we only have access to the exported types (like our `main` does)?

When you're writing a project with multiple packages I would strongly recommend that your test package name has `_test` at the end. When you do this you will only be able to have access to the public types in your package. This would help with this specific case but also helps enforce the discipline of only testing public APIs. If you still wish to test internals you can make a separate test with the package you want to test.

An adage with TDD is that if you cannot test your code then it is probably hard for users of your code to integrate with it. Using `package foo_test` will help with this by forcing you to test your code as if you are importing it like users of your package will.

Before fixing `main` let's change the package of our test inside `CLI_test.go` to `poker_test`.

If you have a well-configured IDE you will suddenly see a lot of red! If you run the compiler you'll get the following errors

```
./CLI_test.go:12:19: undefined: StubPlayerStore
./CLI_test.go:17:3: undefined: assertPlayerWin
./CLI_test.go:22:19: undefined: StubPlayerStore
./CLI_test.go:27:3: undefined: assertPlayerWin
```

We have now stumbled into more questions on package design. In order to test our software we made unexported stubs and helper functions which are no longer available for us to use in our `CLI_test` because the helpers are defined in the `_test.go` files in the `poker` package.

#### Do we want to have our stubs and helpers 'public'?

This is a subjective discussion. One could argue that you do not want to pollute your package's API with code to facilitate tests.

In the presentation ["Advanced Testing with Go"](https://speakerdeck.com/mitchellh/advanced-testing-with-go?slide=53) by Mitchell Hashimoto, it is described how at HashiCorp they advocate doing this so that users of the package can write tests without having to re-invent the wheel writing stubs. In our case, this would mean anyone using our `poker` package won't have to create their own stub `PlayerStore` if they wish to work with our code.

Anecdotally I have used this technique in other shared packages and it has proved extremely useful in terms of users saving time when integrating with our packages.

So let's create a file called `testing.go` and add our stub and our helpers.

```go
//testing.go
package poker

import "testing"

type StubPlayerStore struct {
	scores   map[string]int
	winCalls []string
	league   []Player
}

func (s *StubPlayerStore) GetPlayerScore(name string) int {
	score := s.scores[name]
	return score
}

func (s *StubPlayerStore) RecordWin(name string) {
	s.winCalls = append(s.winCalls, name)
}

func (s *StubPlayerStore) GetLeague() League {
	return s.league
}

func AssertPlayerWin(t testing.TB, store *StubPlayerStore, winner string) {
	t.Helper()

	if len(store.winCalls) != 1 {
		t.Fatalf("got %d calls to RecordWin want %d", len(store.winCalls), 1)
	}

	if store.winCalls[0] != winner {
		t.Errorf("did not store correct winner got %q want %q", store.winCalls[0], winner)
	}
}

// todo for you - the rest of the helpers
```

You'll need to make the helpers public (remember exporting is done with a capital letter at the start) if you want them to be exposed to importers of our package.

In our `CLI` test you'll need to call the code as if you were using it within a different package.

```go
//CLI_test.go
func TestCLI(t *testing.T) {

	t.Run("record chris win from user input", func(t *testing.T) {
		in := strings.NewReader("Chris wins\n")
		playerStore := &poker.StubPlayerStore{}

		cli := &poker.CLI{playerStore, in}
		cli.PlayPoker()

		poker.AssertPlayerWin(t, playerStore, "Chris")
	})

	t.Run("record cleo win from user input", func(t *testing.T) {
		in := strings.NewReader("Cleo wins\n")
		playerStore := &poker.StubPlayerStore{}

		cli := &poker.CLI{playerStore, in}
		cli.PlayPoker()

		poker.AssertPlayerWin(t, playerStore, "Cleo")
	})

}
```

You'll now see we have the same problems as we had in `main`

```
./CLI_test.go:15:26: implicit assignment of unexported field 'playerStore' in poker.CLI literal
./CLI_test.go:15:39: implicit assignment of unexported field 'in' in poker.CLI literal
./CLI_test.go:25:26: implicit assignment of unexported field 'playerStore' in poker.CLI literal
./CLI_test.go:25:39: implicit assignment of unexported field 'in' in poker.CLI literal
```

The easiest way to get around this is to make a constructor as we have for other types. We'll also change `CLI` so it stores a `bufio.Scanner` instead of the reader as it's now automatically wrapped at construction time.

```go
//CLI.go
type CLI struct {
	playerStore PlayerStore
	in          *bufio.Scanner
}

func NewCLI(store PlayerStore, in io.Reader) *CLI {
	return &CLI{
		playerStore: store,
		in:          bufio.NewScanner(in),
	}
}
```

By doing this, we can then simplify and refactor our reading code

```go
//CLI.go
func (cli *CLI) PlayPoker() {
	userInput := cli.readLine()
	cli.playerStore.RecordWin(extractWinner(userInput))
}

func extractWinner(userInput string) string {
	return strings.Replace(userInput, " wins", "", 1)
}

func (cli *CLI) readLine() string {
	cli.in.Scan()
	return cli.in.Text()
}
```

Change the test to use the constructor instead and we should be back to the tests passing.

Finally, we can go back to our new `main.go` and use the constructor we just made

```go
//cmd/cli/main.go
game := poker.NewCLI(store, os.Stdin)
```

Try and run it, type "Bob wins".

### Refactor

We have some repetition in our respective applications where we are opening a file and creating a `file_system_store` from its contents. This feels like a slight weakness in our package's design so we should make a function in it to encapsulate opening a file from a path and returning you the `PlayerStore`.

```go
//file_system_store.go
func FileSystemPlayerStoreFromFile(path string) (*FileSystemPlayerStore, func(), error) {
	db, err := os.OpenFile(path, os.O_RDWR|os.O_CREATE, 0666)

	if err != nil {
		return nil, nil, fmt.Errorf("problem opening %s %v", path, err)
	}

	closeFunc := func() {
		db.Close()
	}

	store, err := NewFileSystemPlayerStore(db)

	if err != nil {
		return nil, nil, fmt.Errorf("problem creating file system player store, %v ", err)
	}

	return store, closeFunc, nil
}
```

Now refactor both of our applications to use this function to create the store.

#### CLI application code

```go
//cmd/cli/main.go
package main

import (
	"fmt"
	"github.com/quii/learn-go-with-tests/command-line/v3"
	"log"
	"os"
)

const dbFileName = "game.db.json"

func main() {
	store, close, err := poker.FileSystemPlayerStoreFromFile(dbFileName)

	if err != nil {
		log.Fatal(err)
	}
	defer close()

	fmt.Println("Let's play poker")
	fmt.Println("Type {Name} wins to record a win")
	poker.NewCLI(store, os.Stdin).PlayPoker()
}
```

#### Web server application code

```go
//cmd/webserver/main.go
package main

import (
	"github.com/quii/learn-go-with-tests/command-line/v3"
	"log"
	"net/http"
)

const dbFileName = "game.db.json"

func main() {
	store, close, err := poker.FileSystemPlayerStoreFromFile(dbFileName)

	if err != nil {
		log.Fatal(err)
	}
	defer close()

	server := poker.NewPlayerServer(store)

	if err := http.ListenAndServe(":5000", server); err != nil {
		log.Fatalf("could not listen on port 5000 %v", err)
	}
}
```

Notice the symmetry: despite being different user interfaces the setup is almost identical. This feels like good validation of our design so far.
And notice also that `FileSystemPlayerStoreFromFile` returns a closing function, so we can close the underlying file once we are done using the Store.

## Wrapping up

### Package structure

This chapter meant we wanted to create two applications, re-using the domain code we've written so far. In order to do this, we needed to update our package structure so that we had separate folders for our respective `main`s.

By doing this we ran into integration problems due to unexported values so this further demonstrates the value of working in small "slices" and integrating often.

We learned how `mypackage_test` helps us create a testing environment which is the same experience for other packages integrating with your code, to help you catch integration problems and see how easy (or not!) your code is to work with.

### Reading user input

We saw how reading from `os.Stdin` is very easy for us to work with as it implements `io.Reader`. We used `bufio.Scanner` to easily read line by line user input.

### Simple abstractions leads to simpler code re-use

It was almost no effort to integrate `PlayerStore` into our new application (once we had made the package adjustments) and subsequently testing was very easy too because we decided to expose our stub version too.<|MERGE_RESOLUTION|>--- conflicted
+++ resolved
@@ -274,12 +274,8 @@
 In `server_test` we earlier did checks to see if wins are recorded as we have here. Let's DRY that assertion up into a helper
 
 ```go
-<<<<<<< HEAD
+//server_test.go
 func assertPlayerWin(t testing.TB, store *StubPlayerStore, winner string) {
-=======
-//server_test.go
-func assertPlayerWin(t *testing.T, store *StubPlayerStore, winner string) {
->>>>>>> 5e8cd481
 	t.Helper()
 
 	if len(store.winCalls) != 1 {
