--- conflicted
+++ resolved
@@ -87,11 +87,7 @@
 		want := "I"
 
 		if got != want {
-<<<<<<< HEAD
-			t.Errorf("got '%s', want '%s'", got, want)
-=======
 			t.Errorf("got %q, want %q", got, want)
->>>>>>> 9029e225
 		}
 	})
 
